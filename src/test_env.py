import math
from math import pi
from random import choice, uniform
from typing import Any, Dict, Tuple, Optional

import numpy as np
from panda_gym.envs.core import RobotTaskEnv, Task
from panda_gym.envs.robots.panda import Panda
from panda_gym.pybullet import PyBullet


class TargetObject:
    """
    TargetObject tracks the lifecycle of a target object (not a goal)
    """

    def __init__(
        self,
        id: str,
        name: str,
        shape: int,
        size: np.array,
        position: np.array,
        color: np.array,
        removed: bool = False,
    ):
        self.id = id
        self.name = name
        self.shape = shape
        self.size = size
        self.position = position
        self.color = color
        self.removed = removed


class Pick_And_Place(Task):
    def __init__(
        self,
        sim: PyBullet,
        observation_type: int,
        robot: Panda,
        objects_count: int = 3,
        img_size: Tuple[int, int] = (256, 256),
        blocker_bar: bool = True,
        sorting_count: int  = 1
    ):
        if observation_type not in [OBSERVATION_POSES, OBSERVATION_IMAGE]:
            raise Exception(
                f"Invalid output type {observation_type}. Must be one of "
                + f"{OBSERVATION_POSES} for values and {OBSERVATION_IMAGE} "
                + "four images."
            )

        super().__init__(sim)

        self.robot = robot
        self.observation_type = observation_type
        self.sorting_count = sorting_count
        self.score: float = 0.0

        self.objects_count: int = objects_count
        if observation_type == OBSERVATION_IMAGE:
            self.img_size = img_size
        self.object_opacity = 0.8

        self.sim.create_plane(z_offset=-0.4)

        # goal_positions will contain one of the three
        # preset strings (set below) w/ the resulting
        # starting position each goal is expected to be
        self.sorter_positions: Dict[str, np.array] = {}
        self.blocker_bar = blocker_bar
        self._init_sorting_areas()

        # Track each target object as part of our goal
        self.goal: Dict[int, TargetObject] = {}

        # Size multiplier is the range of sizes allowed for
        # target objects
        self.size_multiplier: Tuple[float, float] = (0.5, 1)

        self.task_init()

    def task_init(self):
        # Create our plane and table for the scenario
        self.sim.create_table(length=0.8, width=0.8, height=0.4, x_offset=-0.3)

        # These position_limits are where the objects are allowed
        # to spawn. This reads as (x, y), where each axis
        # in turn is a tuple of min/max placement.
        self.object_position_limits: Tuple[Tuple[float, float]] = (
            (-0.06, 0.06),
            (-0.2, 0.2),
        )
        # self.sim.create_sphere(
        #     body_name="marker",
        #     radius=0.025,
        #     mass=0.0,
        #     ghost=True,
        #     position=(0.06, 0.2, 0.01),
        #     rgba_color=(255, 255, 0, 1.0),
        # )

    def _init_sorting_areas(self):
        if self.sorting_count == 3:
            self.sorter_positions = {
                SORTING_ONE: np.array([-0.25, -0.2, 0.01]),
                SORTING_TWO: np.array([-0.25, 0.00, 0.01]),
                SORTING_THREE: np.array([-0.25, 0.2, 0.01]),
            }
        if self.sorting_count == 2:
            self.sorter_positions = {
                SORTING_ONE: np.array([-0.25, -0.2, 0.01]),
                SORTING_TWO: np.array([-0.25, 0.00, 0.01]),
            }
        if self.sorting_count == 1:
            self.sorter_positions = {
                SORTING_ONE: np.array([-0.25, -0.2, 0.01]),
            }
        if self.blocker_bar:
            self.sorter_positions["blocker"] = np.array([-0.2, 0.0, 0.01])
        count = self.sorting_count
        if (count == 3):
            self.sim.create_box(
                body_name=SORTING_THREE,
                half_extents=np.array([0.05, 0.1, 0.01]),
                mass=0.0,
                ghost=False,
                position=self.sorter_positions[SORTING_THREE],
                rgba_color=np.array([1.0, 0, 0, 0.4]),
            )
            count -=1
        if count == 2:
            self.sim.create_box(
                body_name=SORTING_TWO,
                half_extents=np.array([0.05, 0.1, 0.01]),
                mass=0.0,
                ghost=False,
                position=self.sorter_positions[SORTING_TWO],
                rgba_color=np.array([0.0, 1.0, 0, 0.4]),
            )
            count-=1
        if count == 1:
            self.sim.create_box(
                body_name=SORTING_ONE,
                half_extents=np.array([0.05, 0.1, 0.01]),
                mass=0.0,
                ghost=False,
                position=self.sorter_positions[SORTING_ONE],
                rgba_color=np.array([0, 0, 1.0, 0.5]),
            )

        if self.blocker_bar:
            # Create the blocking bar
            self.sim.create_box(
                body_name="blocker",
                half_extents=np.array([0.01, 0.3, 0.005]),
                mass=0.0,
                ghost=False,
                position=self.sorter_positions["blocker"],
                rgba_color=np.array([0.0, 0.0, 0.0, 0.8]),
            )

    def set_sorter_positions(self):
        """
        set_goal_positions will ensure that goals are placed
        in the appropriate place in the environment
        """
        # for count in range(self.sorting_count):
        #     self.sim.set_base_pose(
        #         GOALS[count],
        #         position=self.sorter_positions[GOALS[count]],
        #         orientation=np.array([0.0, 0.0, 0.0, 1.0]),
        #     )
        for sorter in self.sorter_positions:
<<<<<<< HEAD
            # print(sorter)
=======
>>>>>>> 87797f37
            self.sim.set_base_pose(
                sorter,
                position=self.sorter_positions[sorter],
                orientation=np.array([0.0, 0.0, 0.0, 1.0]),
            )

    def setup_target_objects(self):
        """
        Generate self.objects_count objects randomly on the table of
        varying sizes, colors, and shapes. The shapes check to ensure
        that they do NOT collide with one another to start.
        """
        base_size = 0.025
        base_mass = 0.5
        base_box_volume = base_size**3
        base_cylinder_volume = pi * base_size**3  # h == r in base cylinder
        # First, delete each object to cleanup
        self.delete_all_objects()

        for object in range(0, self.objects_count):
            # Attempt to create the object. If it collides with
            # another, delete it and try again
            while True:
                name = f"object_{object}"
                color = self.get_random_color()
                if (self.sorting_count == 1):
                    shape = choice(SHAPES[0:1])
                if (self.sorting_count == 2):
                    shape = choice(SHAPES[0:2])
                if (self.sorting_count == 3):
                    shape = choice(SHAPES)
                position = self.get_random_object_position()

                if shape == CUBE:
                    x = base_size * uniform(
                        self.size_multiplier[0], self.size_multiplier[1]
                    )
                    y = base_size * uniform(
                        self.size_multiplier[0], self.size_multiplier[1]
                    )
                    z = base_size * uniform(
                        self.size_multiplier[0], self.size_multiplier[1]
                    )
                    size = np.array([x, y, z]).astype(np.float32)

                    volume = x * y * z
                    mass_multiplier = volume / base_box_volume

                    self.sim.create_box(
                        body_name=name,
                        half_extents=np.array([x, y, z]),
                        mass=base_mass * mass_multiplier,
                        ghost=False,
                        position=position,
                        rgba_color=color,
                    )
                elif shape == CYLINDER:
                    height = base_size * uniform(
                        self.size_multiplier[0], self.size_multiplier[1]
                    )
                    radius = base_size * uniform(
                        self.size_multiplier[0], self.size_multiplier[1]
                    )
                    size = np.array([height, radius, 0.0]).astype(np.float32)

                    volume = pi * radius**2 * height
                    mass_multiplier = volume / base_cylinder_volume

                    self.sim.create_cylinder(
                        body_name=name,
                        radius=radius,
                        height=height,
                        mass=base_mass * mass_multiplier,
                        ghost=False,
                        position=position,
                        rgba_color=color,
                    )
                elif shape == SPHERE:
                    multiplier = uniform(
                        self.size_multiplier[0], self.size_multiplier[1]
                    )
                    size = np.array([multiplier, 0.0, 0.0]).astype(np.float32)

                    self.sim.create_sphere(
                        body_name=name,
                        radius=base_size * multiplier,
                        mass=base_mass * multiplier,
                        ghost=False,
                        position=position,
                        rgba_color=color,
                    )
                else:
                    raise Exception("Improper shape chosen")

                id = self.sim._bodies_idx[name]

                # Now ensure that the shape created does not
                # intersect any of the existing shapes
                collisions = False
                # If this is the first, we're good; move on
                if len(self.goal) <= 0:
                    break
                # ...otherwise we're going to compare it
                # against all known objects. If there's
                # overlap we delete this and move on
                for other in self.goal:
                    other_id = self.goal[other].id
                    if self.check_collision(id, other_id):
                        collisions = True
                        break

                if collisions:
                    self.sim.physics_client.removeBody(id)
                    continue
                else:
                    break

            self.goal[object] = TargetObject(id, name, shape, size, position, color)

    def check_collision(self, object1: str, object2: str) -> bool:
        """
        check_collision will check if the two objects overlap at all
        and returns a boolean to that effect
        """
        contacts = self.sim.physics_client.getContactPoints(object1, object2)
        return contacts is not None and len(contacts) > 0

    def delete_all_objects(self):
        for object in self.goal:
            self.sim.physics_client.removeBody(self.goal[object].id)
        self.goal = {}

    def get_random_color(self) -> np.array:
        """
        Returns an appropriate color from a list of decent color choices
        in the form of a 4 dimensional RGBA array (colors are (0,255) ->
        (0, 1) scaled)
        """
        colors = [
            (255, 0, 0),
            (0, 255, 0),
            (0, 0, 255),
            (255, 0, 255),
            (178, 102, 255),
            (102, 255, 255),
            (102, 0, 204),
            (255, 128, 0),
            (204, 0, 102),
        ]
        color = choice(colors)

        return np.array([color[0], color[1], color[2], self.object_opacity])

    def get_random_object_position(self) -> np.array:
        """
        get_random_object_position returns a random np.array of an object's
        permissions within the permissive bounds set at instantiation.
        """
        x = uniform(
            self.object_position_limits[0][0], self.object_position_limits[0][1]
        )
        y = uniform(
            self.object_position_limits[1][0], self.object_position_limits[1][1]
        )
        z = 0.01
        return np.array([x, y, z])

    def reset(self):
        # Ensure each goal hasn't moved
        self.set_sorter_positions()

        # Generate new objects
        self.setup_target_objects()

        # Clear our score
        self.score = 0.0

    def get_obs(self) -> Tuple[np.array, float]:
        """
        Determines if any objects collided, adjusts score and reward accordingly,
        and returns an observation along with the reward for this step.

        Returns:
            np.array: The observation at this step.
            float: The reward for this step.
        """
        reward = 0.0  # Initialize the reward

        # Handle floor collisions
        reward += self._handle_floor_collisions()

        # Handle goal collisions
        reward += self._handle_goal_collisions()

        # Reward for moving towards the closest object
        #reward += self._reward_closer_to_object()

        # Reward for successful grasping
        #reward += self._reward_grasping_success()

        # Reward for moving an object towards its goal
        reward += self._reward_object_towards_goal()

        # Penalize time-step to encourage efficiency
        reward += STEP_PENALTY

        # Ensure that each goal stays in position
        self.set_sorter_positions()

        # Return the observation and the reward
        if self.observation_type == OBSERVATION_IMAGE:
            observation = self._get_img()
        else:
            observation = self._get_poses_output()
        self.score += reward
        return observation, reward

    def _handle_floor_collisions(self) -> float:
        """Checks for floor collisions and penalizes accordingly."""
        reward = 0.0
        floor_id = self.sim._bodies_idx["plane"]
        for object_key in self.goal:
            if self.goal[object_key].removed:
                continue

            object_id = self.goal[object_key].id
            if self.check_collision(object_id, floor_id):
                reward += FLOOR_COLLISION_PENALTY
                self.sim.physics_client.removeBody(object_id)
                self.goal[object_key].removed = True
                # print(f"Object {object_key} dropped to the floor")
        return reward

    def _handle_goal_collisions(self) -> float:
        """Checks for collisions between objects and goals, rewarding or penalizing as necessary."""
        reward = 0.0
        for object_key in self.goal:
            if self.goal[object_key].removed:
                continue

            for i in range(self.sorting_count):
                goal = GOALS[i]
                object = self.goal[object_key]
                object_id = object.id
                goal_id = self.sim._bodies_idx[goal]

                if self.check_collision(object_id, goal_id):
                    self.sim.physics_client.removeBody(object_id)
                    self.goal[object_key].removed = True

                    # Reward or penalize based on correct/incorrect sorting
                    if CORRECT_SORTS[goal] == object.shape:
                        reward += DROP_SUCCESS_REWARD
                        # print(f"Object {object_key} correctly sorted into {goal}")
                    else:
                        reward += WRONG_DROP_PENALTY
                        # print(f"Object {object_key} incorrectly sorted into {goal}")
        return reward

    def _reward_closer_to_object(self) -> float:
        """Rewards the agent for moving closer to the nearest object."""
        ee_position = self.robot.get_ee_position()
        closest_object, closest_distance = self._get_closest_object(ee_position)
        if closest_object:
            distance_to_object = np.linalg.norm(ee_position - self.get_object_pose(closest_object)[:3])
            distance_delta = abs(closest_distance - distance_to_object)
            return MOVE_TOWARD_OBJECT_REWARD * distance_delta
        return 0.0

    def _reward_grasping_success(self) -> float:
        """Rewards the agent for successfully grasping an object."""
        return 0.0
        closest_object, _ = self._get_closest_object(self.robot.get_ee_position())
        if closest_object and self._is_object_grasped(closest_object):
            # print(f"Object {closest_object} successfully grasped")
            return GRASP_SUCCESS_REWARD

    def _reward_object_towards_goal(self) -> float:
        """Rewards the agent for moving objects closer to their goals."""
        closest_object, closest_distance = self._get_closest_object(self.robot.get_ee_position())
        if closest_object and not closest_object.removed:
            object_pos = self.get_object_pose(closest_object)[:3]
            goal_pos = self.sorter_positions[GOALS[closest_object.shape]]
            distance_to_goal = np.linalg.norm(object_pos - goal_pos)
            distance_delta = abs(closest_distance - distance_to_goal)
<<<<<<< HEAD
            # print("Distance: ", distance_delta)
=======
>>>>>>> 87797f37
            return MOVE_OBJECT_TO_GOAL_REWARD * distance_delta

        return 0.0

    def _get_closest_object(self, ee_position: np.array) -> Tuple[Optional[TargetObject], float]:
        """ Return the closest object to the end-effector (EE). """
        closest_object = None
        closest_distance = float('inf')
        for object in self.goal.values():
            if object.removed:
                continue
            object_pos = self.get_object_pose(object)[:3]  # x, y, z position
            distance = np.linalg.norm(ee_position - object_pos)
            if distance < closest_distance:
                closest_object = object
                closest_distance = distance
        return closest_object, closest_distance

    def _is_object_grasped(self, object) -> bool:
        """ Check if the gripper has grasped an object. """
        return self.robot.get_fingers_width() < GRASP_THRESHOLD

    def get_object_pose(self, object: TargetObject) -> np.array:
        object_position = self.sim.get_base_position(object.name)
        object_rotation = self.sim.get_base_rotation(object.name)
        object_velocity = self.sim.get_base_velocity(object.name)
        object_angular_velocity = self.sim.get_base_angular_velocity(object.name)
        observation = np.concatenate(
            [object_position, object_rotation, object_velocity, object_angular_velocity]
        )
        return observation.astype(np.float32)



    def _get_poses_output(self) -> np.array:
        """
        _get_poses_output will return the poses of all objects in the scene,
        as well as their identity and size. It will be a series of values for
        the raw (x, y, z, theta, phi, psi) pose of the object, as well as an
        identity (type of shape), and size (0-1) for min/max size, and the pose
        of the robot's end effector, and a 0-1 value for its gripper open/close
        state. An example of the return would be:

        [[x, y, z, theta, phi, psi,
          xd, yd, zd, thetad, phid, psid, <~ velocities
        [identity], [size]] (times # of set objects), ...,
        (ee_x, ee_y, ee_z, ee_theta, ee_phi, ee_psi,
        ee_xd, ee_yd, ee_zd, ee_thetad, ee_phid, ee_psid), # <~ velocities
        gripper_status]

        Note that the identity is a one-hot encoded list of shape [CUBE, CYLINDER,
        SPHERE] and that size is a three value array of varying meaning based
        on size: [x, y, z] for CUBE, [radius, height] for CYLINDER, [radius]
        for SPHERE. Unused values are 0.0.
        """
        # The size of this vector is determined by the number of objects expected
        pose_values = 12
        shape_values = 3
        size_values = 3
        # End effector values
        ee_values = 12
        finger_values = 1
        # The length of our vector is (pose_values + (identity, size)) for each
        # object, pose_values for the end effector, and one additional value for
        # the gripper finger state (distance between fingers)
        size = (
            (len(self.goal) * (pose_values + shape_values + size_values))
            + ee_values
            + finger_values
        )
        observation: np.array = np.zeros((size,), dtype="float32")

        index = 0
        for object in self.goal.values():
            # If the object has been removed, just report 0's for its existence
            if object.removed:
                index += 1
                continue

            pose = self.get_object_pose(object)
            object_index = index * (pose_values + shape_values + size_values)
            observation[object_index : object_index + pose_values] = pose

            # The shape is a one hot encoded vector of [CUBE, CYLINDER, SPHERE]
            if object.shape == CUBE:
                shape_type = [1, 0, 0]
            elif object.shape == CYLINDER:
                shape_type = [0, 1, 0]
            elif object.shape == SPHERE:
                shape_type = [0, 0, 1]
            shapes_index = object_index + pose_values
            observation[shapes_index : shapes_index + shape_values] = shape_type
            size_index = shapes_index + shape_values
            observation[size_index : size_index + size_values] = object.size
            index += 1

        # Get the end effector position
        ee_position = self.robot.get_ee_position()
        ee_rotation_quaternion = self.sim.get_link_orientation(
            self.robot.body_name, self.robot.ee_link
        )
        ee_rotation = self._quaternion_to_euler(ee_rotation_quaternion)
        # print("rot", ee_rotation)
        # print("rot other", self.sim.get_base_rotation(self.robot.ee_link))
        ee_velocity = self.robot.get_ee_velocity()
        ee_rotational_velocity = self.sim.get_link_angular_velocity(
            self.robot.body_name, self.robot.ee_link
        )

        # ee_angulary_velocity = 0.0
        fingers_width = self.robot.get_fingers_width()
        ee_index = (pose_values + shape_values + size_values) * len(self.goal)
        observation[ee_index : ee_index + 3] = ee_position
        observation[ee_index + 3 : ee_index + 6] = ee_rotation
        observation[ee_index + 6 : ee_index + 9] = ee_velocity
        observation[ee_index + 9 : ee_index + 12] = ee_rotational_velocity
        observation[ee_index + 12] = fingers_width

        return observation

    def _quaternion_to_euler(self, quaternion: np.array):
        """
        _quaternion_to_euler will convert a quaternion to euler angless
        """
        x, y, z, w = quaternion
        t0 = 2.0 * (w * x + y * z)
        t1 = 1.0 - 2.0 * (x * x + y * y)
        X = math.atan2(t0, t1)

        t2 = 2.0 * (w * y - z * x)
        t2 = 1.0 if t2 > +1.0 else t2
        t2 = -1.0 if t2 < -1.0 else t2
        Y = math.asin(t2)

        t3 = 2.0 * (w * z + x * y)
        t4 = 1.0 - 2.0 * (y * y + z * z)
        Z = math.atan2(t3, t4)

        return np.array([X, Y, Z]).astype(np.float32)

    def _get_img(self) -> np.array:
        """
        _get_img will return the image from the camera in human rendering
        mode
        """
        # We have to swap render mode if it's set to human mode
        # to get it to draw for us.
        original_render_mode = self.sim.render_mode
        self.sim.render_mode = "rgb_array"
        img = self.sim.render(
            self.img_size[0],
            self.img_size[1],
            # target_position=self.camera_position,
            target_position=None,
            distance=0.0,
            yaw=45,
            pitch=-30,
            roll=0.0,
        )
        self.sim.render_mode = original_render_mode
        return img

    def get_achieved_goal(self) -> np.ndarray:
        return np.array(
            all(target.removed for target in self.goal.values()), dtype="bool"
        )

    def is_terminated(self) -> bool:
        """
        is_terminated returns whether or not the episode is
        in a terminal state; this can be due to:
        1. All objects have been removed somehow from the env
        2. The timer has hit 0

        It is not an indication of success
        """

        return all(obj.removed for obj in self.goal.values())

    def is_success(
        self,
        achieved_goal: np.ndarray,
        desired_goal: np.ndarray,
        info: Dict[str, Any] = ...,
    ) -> np.ndarray:
        """
        is_success is a misnamed function, required as a layover
        from using the panda_gym library. Instead it is best
        to read it as an interface w/ is_terminated, and in no
        way reads whether it was a success, since the episode can
        end via timeout without doing the goals.
        """
        return np.array([self.is_terminated()], dtype="bool")

    def compute_reward(
        self,
        achieved_goal: np.ndarray,
        desired_goal: np.ndarray,
        info: Dict[str, Any] = ...,
    ) -> np.ndarray:
        return np.array([self.score], dtype="float32")


class My_Arm_RobotEnv(RobotTaskEnv):
    """Sorter task wih Panda robot.

    Args:
        render_mode (str, optional): Render mode. Defaults to "human".
        control_type (str, optional): "ee" to control end-effector position or "joints" to control joint values.
            Defaults to "ee".
        render_width (int, optional): Image width. Defaults to 720.
        render_height (int, optional): Image height. Defaults to 480.
    """

    def __init__(
        self,
        observation_type: int,
        objects_count: int = 5,
        blocker_bar: bool = True,
        render_mode: str = "human",
        control_type: str = "ee",
        renderer: str = "OpenGL",
        render_width: int = 720,
        render_height: int = 480,
        sorting_count: int = 1
    ) -> None:
        if observation_type not in [OBSERVATION_IMAGE, OBSERVATION_POSES]:
            raise ValueError("observation_type must be one of either images or poses")

        sim = PyBullet(
            render_mode=render_mode,
            background_color=np.array((200, 200, 200)),
            renderer=renderer,
        )
        robot = Panda(
            sim,
            block_gripper=False,
            base_position=np.array([-0.6, 0.0, 0.0]),
            control_type=control_type,
        )
        task = Pick_And_Place(sim,
                              observation_type,
                              robot,
                              objects_count=objects_count,
                              blocker_bar=blocker_bar,
                              sorting_count=sorting_count)
        super().__init__(
            robot,
            task,
            render_width=render_width,
            render_height=render_height,
            render_target_position=None,
            render_distance=0.9,
            render_yaw=45,
            render_pitch=-30,
            render_roll=0.0,
        )
        self.total_score = 0
        self.sim.place_visualizer(
            target_position=np.zeros(3), distance=0.9, yaw=45, pitch=-30
        )

    def reset(self) -> Tuple[Dict[str, np.ndarray], Dict[str, np.ndarray]]:
        with self.sim.no_rendering():
            self.robot.reset()
            self.task.reset()
        observation = self._get_obs()
        self.total_score = 0
        return observation, None

    def _get_obs(self) -> Dict[str, np.ndarray]:
        observation, _ = self.task.get_obs()
        observation = observation.astype(np.float32)
        achieved_goal = self.task.get_achieved_goal().astype(np.float32)
        return {
            "observation": observation,
            "achieved_goal": achieved_goal,
        }

    def get_obs(self) -> np.ndarray:
        observation, _ = self.task.get_obs()
        return observation.astype(np.float32)

    def step(
        self, action: np.ndarray
    ) -> Tuple[Dict[str, np.ndarray], float, bool, bool, Dict[str, Any]]:
        score_prior = self.task.score

        if isinstance(action, dict):
            discrete_action = action["discrete"]
            continuous_action = action["continuous"]
            self.robot.set_action(continuous_action)

        self.sim.step()
        observation = self._get_obs()
        score_after = self.task.score

        # An episode is terminated iff the agent has reached the target
        terminated = bool(
            self.task.is_success(observation["achieved_goal"], self.task.get_goal())
        )
        truncated = False
        info = {"is_success": terminated}
        step_penalty = STEP_PENALTY
        reward = (score_after - score_prior) + step_penalty
        self.total_score += reward
        # print("Score: ",self.total_score)
        # print("reward: ", reward)
        return observation, reward, terminated, truncated, info


SORTING_ONE = "sorting_one"
SORTING_TWO = "sorting_two"
SORTING_THREE = "sorting_three"
GOALS = [SORTING_ONE, SORTING_TWO, SORTING_THREE]

CUBE = 0
CYLINDER = 1
SPHERE = 2
SHAPES = [CUBE, CYLINDER, SPHERE]

# This is the expected correct sorting results
CORRECT_SORTS = {
    SORTING_ONE: CYLINDER,
    SORTING_TWO: SPHERE,
    SORTING_THREE: CUBE,
}


# FLOOR_PENALTY = -50
# # WRONG_SORT_REWARD = 25
# # SORT_REWARD = 100
# WRONG_SORT_REWARD = 200
# SORT_REWARD = 500

MOVE_TOWARD_OBJECT_REWARD = -1.0     # Reward for moving EE toward the object
GRASP_SUCCESS_REWARD = 50.0        # Reward for successful grasp
MOVE_OBJECT_TO_GOAL_REWARD = -1.0   # Reward for moving object toward goal
DROP_SUCCESS_REWARD = 50.0       # Reward for successfully placing in correct goal
WRONG_DROP_PENALTY = -20.0        # Penalty for placing object in wrong goal
FLOOR_COLLISION_PENALTY = -50.0   # Penalty for dropping the object on the floor
STEP_PENALTY = -0.1               # Small penalty to encourage efficiency
GRASP_THRESHOLD = 0.02

OBSERVATION_POSES: int = 0
OBSERVATION_IMAGE: int = 1

from utils import add_world_frame
import time
def test_env():

    env = My_Arm_RobotEnv(observation_type=0,
                          render_mode="human",
                          blocker_bar=False,
                          objects_count=1,
                          sorting_count=2
                          )
    add_world_frame()
    observation, info = env.reset()

    for _ in range(10000):
        time.sleep(1/24)
        action = env.action_space.sample()
        print(action)
        observation, reward, terminated, truncated, info = env.step(action)

        if terminated or truncated:
            print("Run 1 episode")
            observation, info = env.reset()


import time


def test_fixed_actions():
    env = My_Arm_RobotEnv(
        observation_type=0,
        render_mode="human",
        blocker_bar=False,
        objects_count=1,
        sorting_count=2
    )

    observation, info = env.reset()

    # List of fixed actions to cycle through
    fixed_actions = [
        [0, 0, 0.1, 0],  # Move up
        [0, 0, -0.1, 0],  # Move down
        [-0.1, 0, 0, 0],  # Move left
        [0.1, 0, 0, 0],  # Move right
        [0, 0.1, 0, 0],  # Move forward
        [0, -0.1, 0, 0],  # Move backward
        [0, 0, 0, 0.3],  # Open gripper
        [0, 0, 0, -0.2],  # Close gripper
        [0, 0, 0.1, 0.7],  # Move up + open gripper
        [0, 0, -0.1, -0.5]  # Move down + close gripper
    ]

    for action in fixed_actions:
        for _ in range(50):  # Each action lasts for 50 time steps
            observation, reward, terminated, truncated, info = env.step(action)
            print(f"Action: {action}, Reward: {reward}, Terminated: {terminated}")
            time.sleep(1 / 24)  # Delay for rendering

        if terminated or truncated:
            print("Episode ended, resetting environment.")
            observation, info = env.reset()


if __name__ == '__main__':
    test_fixed_actions()<|MERGE_RESOLUTION|>--- conflicted
+++ resolved
@@ -173,10 +173,6 @@
         #         orientation=np.array([0.0, 0.0, 0.0, 1.0]),
         #     )
         for sorter in self.sorter_positions:
-<<<<<<< HEAD
-            # print(sorter)
-=======
->>>>>>> 87797f37
             self.sim.set_base_pose(
                 sorter,
                 position=self.sorter_positions[sorter],
@@ -407,7 +403,7 @@
                 reward += FLOOR_COLLISION_PENALTY
                 self.sim.physics_client.removeBody(object_id)
                 self.goal[object_key].removed = True
-                # print(f"Object {object_key} dropped to the floor")
+                print(f"Object {object_key} dropped to the floor")
         return reward
 
     def _handle_goal_collisions(self) -> float:
@@ -430,10 +426,10 @@
                     # Reward or penalize based on correct/incorrect sorting
                     if CORRECT_SORTS[goal] == object.shape:
                         reward += DROP_SUCCESS_REWARD
-                        # print(f"Object {object_key} correctly sorted into {goal}")
+                        print(f"Object {object_key} correctly sorted into {goal}")
                     else:
                         reward += WRONG_DROP_PENALTY
-                        # print(f"Object {object_key} incorrectly sorted into {goal}")
+                        print(f"Object {object_key} incorrectly sorted into {goal}")
         return reward
 
     def _reward_closer_to_object(self) -> float:
@@ -451,7 +447,7 @@
         return 0.0
         closest_object, _ = self._get_closest_object(self.robot.get_ee_position())
         if closest_object and self._is_object_grasped(closest_object):
-            # print(f"Object {closest_object} successfully grasped")
+            print(f"Object {closest_object} successfully grasped")
             return GRASP_SUCCESS_REWARD
 
     def _reward_object_towards_goal(self) -> float:
@@ -462,10 +458,6 @@
             goal_pos = self.sorter_positions[GOALS[closest_object.shape]]
             distance_to_goal = np.linalg.norm(object_pos - goal_pos)
             distance_delta = abs(closest_distance - distance_to_goal)
-<<<<<<< HEAD
-            # print("Distance: ", distance_delta)
-=======
->>>>>>> 87797f37
             return MOVE_OBJECT_TO_GOAL_REWARD * distance_delta
 
         return 0.0
